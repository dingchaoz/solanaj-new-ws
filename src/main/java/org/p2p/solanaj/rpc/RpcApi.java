--- conflicted
+++ resolved
@@ -504,7 +504,6 @@
         return client.call("getGenesisHash", new ArrayList<>(), String.class);
     }
 
-<<<<<<< HEAD
     /**
      * Returns a list of confirmed blocks between two slots
      * DEPRECATED: use getBlocks instead
@@ -522,7 +521,8 @@
     @Deprecated
     public List<Double> getConfirmedBlocks(Integer start) throws RpcException {
         return this.getConfirmedBlocks(start, null);
-=======
+    }
+
     public TokenResultObjects.TokenAmountInfo getTokenAccountBalance(PublicKey tokenAccount) throws RpcException {
         List<Object> params = new ArrayList<>();
         params.add(tokenAccount.toString());
@@ -593,7 +593,6 @@
         }
 
         return client.call(method, params, TokenAccountInfo.class);
->>>>>>> 75c1b493
     }
 
 }