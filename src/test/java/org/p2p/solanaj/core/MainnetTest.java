package org.p2p.solanaj.core;

import org.junit.Before;
import org.junit.Ignore;
import org.junit.Test;
import org.p2p.solanaj.programs.MemoProgram;
import org.p2p.solanaj.programs.SystemProgram;
import org.p2p.solanaj.rpc.Cluster;
import org.p2p.solanaj.rpc.RpcClient;
import org.p2p.solanaj.rpc.RpcException;
import org.p2p.solanaj.rpc.types.*;
import org.p2p.solanaj.token.TokenManager;

import java.util.*;

import static org.junit.Assert.*;

public class MainnetTest extends AccountBasedTest {

    private final RpcClient client = new RpcClient(Cluster.MAINNET);
    public final TokenManager tokenManager = new TokenManager(client);

    private static final PublicKey USDC_TOKEN_MINT = new PublicKey("EPjFWdd5AufqSSqeM2qN1xzybapC8G4wEGGkZwyTDt1v");
    private static final long LAMPORTS_PER_SOL = 1000000000L;


    @Before
    public void beforeMethod() throws InterruptedException {
        // Prevent RPCPool rate limit
        Thread.sleep(100L);
    }

    @Test
    public void getAccountInfoBase64() throws RpcException {
        // Get account Info
        final AccountInfo accountInfo = client.getApi().getAccountInfo(PublicKey.valueOf("So11111111111111111111111111111111111111112"));
        final double balance = (double) accountInfo.getValue().getLamports()/ LAMPORTS_PER_SOL;

        // Account data list
        final List<String> accountData = accountInfo.getValue().getData();

        // Verify "base64" string in accountData
        assertTrue(accountData.stream().anyMatch(s -> s.equalsIgnoreCase("base64")));
        assertTrue(balance > 0);
    }

    @Test
    public void getAccountInfoBase58() throws RpcException {
        // Get account Info
        final AccountInfo accountInfo = client.getApi().getAccountInfo(PublicKey.valueOf("So11111111111111111111111111111111111111112"), Map.of("encoding", "base58"));
        final double balance = (double) accountInfo.getValue().getLamports()/ LAMPORTS_PER_SOL;

        // Account data list
        final List<String> accountData = accountInfo.getValue().getData();

        // Verify "base64" string in accountData
        assertTrue(accountData.stream().anyMatch(s -> s.equalsIgnoreCase("base58")));
        assertTrue(balance > 0);
    }

    @Test
    public void getAccountInfoRootCommitment() {
        try {
            // Get account Info
            final AccountInfo accountInfo = client.getApi().getAccountInfo(PublicKey.valueOf("So11111111111111111111111111111111111111112"), Map.of("commitment", "root"));
            final double balance = (double) accountInfo.getValue().getLamports()/ LAMPORTS_PER_SOL;

            // Verify any balance
            assertTrue(balance > 0);
        } catch (RpcException e) {
            e.printStackTrace();
        }
    }

    @Test
    public void getAccountInfoJsonParsed() {
        try {
            final SplTokenAccountInfo accountInfo = client.getApi().getSplTokenAccountInfo(
                    PublicKey.valueOf("8tnpAECxAT9nHBqR1Ba494Ar5dQMPGhL31MmPJz1zZvY")
            );

            assertTrue(
                    accountInfo.getValue().getData().getProgram().equalsIgnoreCase("spl-token")
            );

        } catch (RpcException e) {
            e.printStackTrace();
        }
    }

    /**
     * Calls sendTransaction with a call to the Memo program included.
     */
    @Test
    @Ignore
    public void transactionMemoTest() {
        final int lamports = 1337;
        final PublicKey destination = solDestination;

        // Create account from private key
        final Account feePayer = testAccount;

        final Transaction transaction = new Transaction();
        transaction.addInstruction(
                SystemProgram.transfer(
                        feePayer.getPublicKey(),
                        destination,
                        lamports
                )
        );

        // Add instruction to write memo
        transaction.addInstruction(
                MemoProgram.writeUtf8(feePayer.getPublicKey(),"Hello from SolanaJ :)")
        );

        // Call sendTransaction
        String result = null;
        try {
            result = client.getApi().sendTransaction(transaction, feePayer);
            LOGGER.info("Result = " + result);
        } catch (RpcException e) {
            e.printStackTrace();
        }

        assertNotNull(result);
    }

    @Test
    public void getBlockCommitmentTest() {
        // Block 5 used for testing - matches docs
        long block = 5;

        try {
            final BlockCommitment blockCommitment = client.getApi().getBlockCommitment(block);

            LOGGER.info(String.format("block = %d, totalStake = %d", block, blockCommitment.getTotalStake()));

            assertNotNull(blockCommitment);
            assertTrue(blockCommitment.getTotalStake() > 0);
        } catch (RpcException e) {
            e.printStackTrace();
        }
    }

    @Test
    public void getBlockHeightTest() {
        try {
            long blockHeight = client.getApi().getBlockHeight();
            LOGGER.info(String.format("Block height = %d", blockHeight));
            assertTrue(blockHeight > 0);
        } catch (RpcException e) {
            e.printStackTrace();
        }
    }

    @Test
    public void getBlockProductionTest() throws RpcException {
        BlockProduction blockProduction = client.getApi().getBlockProduction(0, 0, null);
        LOGGER.info(String.format("Block height = %s", blockProduction.getValue()));
        assertNotNull(blockProduction);
    }

    @Test
    public void minimumLedgerSlotTest() throws RpcException {
        long minimumLedgerSlot = client.getApi().minimumLedgerSlot();
        LOGGER.info(String.format("minimumLedgerSlot = %d", minimumLedgerSlot));
        assertTrue(minimumLedgerSlot > 0);
    }

    @Test
    public void getVersionTest() throws RpcException {
        SolanaVersion version = client.getApi().getVersion();
        LOGGER.info(
                String.format(
                        "solana-core: %s, feature-set: %s",
                        version.getSolanaCore(),
                        version.getFeatureSet()
                )
        );
        assertNotNull(version);
        assertNotNull(version.getSolanaCore());
    }


    @Test
    public void getClusterNodesTest() {
        try {
            final List<ClusterNode> clusterNodes = client.getApi().getClusterNodes();

            // Make sure we got some nodes
            assertNotNull(clusterNodes);
            assertTrue(clusterNodes.size() > 0);

            // Output the nodes
            LOGGER.info("Cluster Nodes:");
            clusterNodes.forEach(clusterNode -> {
                LOGGER.info(clusterNode.toString());
            });
        } catch (RpcException e) {
            e.printStackTrace();
        }
    }

    @Test
    public void getEpochInfoTest() {
        try {
            final EpochInfo epochInfo = client.getApi().getEpochInfo();
            assertNotNull(epochInfo);

            LOGGER.info(epochInfo.toString());

            // Validate the returned data
            assertTrue(epochInfo.getAbsoluteSlot() > 0);
            assertTrue(epochInfo.getEpoch() > 0);
            assertTrue(epochInfo.getSlotsInEpoch() > 0);
            assertTrue(epochInfo.getBlockHeight() > 0);
            assertTrue(epochInfo.getSlotIndex() > 0);
        } catch (RpcException e) {
            e.printStackTrace();
        }
    }

    @Test
    public void getEpochScheduleTest() throws RpcException {
        final EpochSchedule epochSchedule = client.getApi().getEpochSchedule();
        assertNotNull(epochSchedule);

        LOGGER.info(epochSchedule.toString());

        // Validate the returned data
        assertTrue(epochSchedule.getSlotsPerEpoch() > 0);
        assertTrue(epochSchedule.getLeaderScheduleSlotOffset() > 0);
    }

    @Test
    public void getInflationRateTest() throws RpcException {
        InflationRate inflationRate = client.getApi().getInflationRate();
        LOGGER.info(inflationRate.toString());

        //validate the returned data
        assertNotNull(inflationRate);
        assertTrue(inflationRate.getEpoch() > 0);
        assertTrue(inflationRate.getFoundation() >= 0);
        assertTrue(inflationRate.getValidator() >= 0);
        assertTrue(inflationRate.getTotal() >= 0);
        assertEquals(inflationRate.getTotal(), inflationRate.getFoundation() + inflationRate.getValidator(), 0.0);
    }

    @Test
    public void getInflationGovernorTest() throws RpcException {
        InflationGovernor inflationGovernor = client.getApi().getInflationGovernor();
        LOGGER.info(inflationGovernor.toString());

        //validate the returned data
        assertNotNull(inflationGovernor);
        assertTrue(inflationGovernor.getInitial() > 0);
        assertTrue(inflationGovernor.getTerminal() > 0);
        assertTrue(inflationGovernor.getTaper() > 0);
        assertTrue(inflationGovernor.getFoundation() >= 0);
        assertTrue(inflationGovernor.getFoundationTerm() >= 0);
    }

    @Test
    public void getInflationRewardTest() throws RpcException {
        List<InflationReward> inflationRewards = client.getApi().getInflationReward(
                Arrays.asList(
                        PublicKey.valueOf("H8VT3V6EDiYiQqmeDgqZJf4Tt76Qe6WZjPhighAGPL5T"),
                        PublicKey.valueOf("BsXUTPFf5b82ptLGfDVXhAPmGk1ZwTirWA2aQrBq4zBW")
                ),
                155L,
                null);

        LOGGER.info(inflationRewards.toString());

        //validate the returned data
        assertNotNull(inflationRewards);
        assertEquals(2, inflationRewards.size());
        for (InflationReward inflationReward : inflationRewards) {
            assertEquals(155, inflationReward.getEpoch(), 0);
            assertTrue(inflationReward.getAmount() > 0);
            assertTrue(inflationReward.getEffectiveSlot() > 0);
            assertTrue(inflationReward.getPostBalance() > 0);
        }

    }

    @Test
    public void getSlotTest() throws RpcException {
        long slot = client.getApi().getSlot();
        LOGGER.info(String.format("Current slot = %d", slot));
        assertTrue(slot > 0);
    }

    @Test
    public void getSlotLeaderTest() throws RpcException {
        PublicKey slotLeader = client.getApi().getSlotLeader();
        LOGGER.info(String.format("Current slot leader = %s", slotLeader));
        assertNotNull(slotLeader);
    }

    @Test
    public void getSlotLeadersTest() throws RpcException {
        long limit = 5;
        long currentSlot = client.getApi().getSlot();
        List<PublicKey> slotLeaders = client.getApi().getSlotLeaders(currentSlot, limit);
        slotLeaders.forEach(slotLeader ->
                LOGGER.info(slotLeader.toString())
        );

        assertNotNull(slotLeaders);
        assertEquals(limit, slotLeaders.size());
    }

    @Test
    public void getSnapshotSlotTest() throws RpcException {
        long snapshotSlot = client.getApi().getSnapshotSlot();
        LOGGER.info(String.format("Snapshot slot = %d", snapshotSlot));
        assertTrue(snapshotSlot > 0);
    }

    @Test
    public void getMaxShredInsertSlotTest() throws RpcException {
        long maxShredInsertSlot = client.getApi().getMaxShredInsertSlot();
        LOGGER.info(String.format("Max slot after shred insert = %d", maxShredInsertSlot));
        assertTrue(maxShredInsertSlot > 0);
    }

    @Test
    public void getIdentityTest() throws RpcException {
        PublicKey identity = client.getApi().getIdentity();
        LOGGER.info(String.format("Identity of the current node = %s", identity));
        assertNotNull(identity);
    }

    @Test
    public void getSupplyTest() throws RpcException {
        Supply supply = client.getApi().getSupply();
        LOGGER.info(supply.toString());

        //validate the returned data
        assertNotNull(supply);
        assertTrue(supply.getValue().getTotal() > 0);
        assertTrue(supply.getValue().getCirculating() > 0);
        assertTrue(supply.getValue().getNonCirculating() > 0);
        assertEquals(supply.getValue().getTotal(), supply.getValue().getCirculating() + supply.getValue().getNonCirculating());
        assertTrue(supply.getValue().getNonCirculatingAccounts().size() > 0);
    }

    @Test
    public void getFirstAvailableBlockTest() throws RpcException {
        long firstAvailableBlock = client.getApi().getFirstAvailableBlock();
        LOGGER.info(String.format("First available block in the ledger = %d", firstAvailableBlock));
        assertTrue(firstAvailableBlock >= 0);
    }

    @Test
    public void getGenesisHashTest() throws RpcException {
        String genesisHash = client.getApi().getGenesisHash();
        LOGGER.info(String.format("Genesis hash = %s", genesisHash));
        assertNotNull(genesisHash);
    }

    @Test
    public void getTransactionCountTest() throws RpcException {
        long transactionCount = client.getApi().getTransactionCount();
        assertTrue(transactionCount > 0);
    }

    @Test
    @Ignore
    public void getFeeCalculatorForBlockhashTest() throws RpcException, InterruptedException {
        String recentBlockHash = client.getApi().getRecentBlockhash();
        Thread.sleep(20000L);
        FeeCalculatorInfo feeCalculatorInfo = client.getApi().getFeeCalculatorForBlockhash(recentBlockHash);
        LOGGER.info(feeCalculatorInfo.getValue().getFeeCalculator().toString());

        assertNotNull(feeCalculatorInfo);
        assertTrue(feeCalculatorInfo.getValue().getFeeCalculator().getLamportsPerSignature() > 0);
    }

    @Test
    public void getFeesRateGovernorTest() throws RpcException {
        FeeRateGovernorInfo feeRateGovernorInfo = client.getApi().getFeeRateGovernor();
        LOGGER.info(feeRateGovernorInfo.getValue().getFeeRateGovernor().toString());

        assertNotNull(feeRateGovernorInfo);
        assertTrue(feeRateGovernorInfo.getValue().getFeeRateGovernor().getBurnPercent() > 0);
        assertTrue(feeRateGovernorInfo.getValue().getFeeRateGovernor().getMaxLamportsPerSignature() > 0);
        assertTrue(feeRateGovernorInfo.getValue().getFeeRateGovernor().getMinLamportsPerSignature() > 0);
        assertTrue(feeRateGovernorInfo.getValue().getFeeRateGovernor().getTargetLamportsPerSignature() >= 0);
        assertTrue(feeRateGovernorInfo.getValue().getFeeRateGovernor().getTargetSignaturesPerSlot() >= 0);
    }

    @Test
    public void getFeesInfoTest() throws RpcException {
        FeesInfo feesInfo = client.getApi().getFees();
        LOGGER.info(feesInfo.toString());

        assertNotNull(feesInfo);
        assertNotEquals("", feesInfo.getValue().getBlockhash());
        assertTrue(feesInfo.getValue().getFeeCalculator().getLamportsPerSignature() > 0);
        assertTrue(feesInfo.getValue().getLastValidSlot() > 0);
    }

    @Test
    public void getMaxRetransmitSlotTest() throws RpcException {
        long maxRetransmitSlot = client.getApi().getMaxRetransmitSlot();
        assertTrue(maxRetransmitSlot > 0);
    }

    @Ignore
    @Test
    public void simulateTransactionTest() throws RpcException {
        String transaction = "ASdDdWBaKXVRA+6flVFiZokic9gK0+r1JWgwGg/GJAkLSreYrGF4rbTCXNJvyut6K6hupJtm72GztLbWNmRF1Q4BAAEDBhrZ0FOHFUhTft4+JhhJo9+3/QL6vHWyI8jkatuFPQzrerzQ2HXrwm2hsYGjM5s+8qMWlbt6vbxngnO8rc3lqgAAAAAAAAAAAAAAAAAAAAAAAAAAAAAAAAAAAAAAAAAAy+KIwZmU8DLmYglP3bPzrlpDaKkGu6VIJJwTOYQmRfUBAgIAAQwCAAAAuAsAAAAAAAA=";
        List<PublicKey> addresses = List.of(PublicKey.valueOf("QqCCvshxtqMAL2CVALqiJB7uEeE5mjSPsseQdDzsRUo"));
        SimulatedTransaction simulatedTransaction = client.getApi().simulateTransaction(transaction, addresses);
        assertTrue(simulatedTransaction.getValue().getLogs().size() > 0);
    }

    @Test
    @Ignore
    public void sendTokenTest() {
        final PublicKey source = usdcSource; // Private key's USDC token account
        final PublicKey destination = usdcDestination; // Destination's USDC account
        final int tokenAmount = 10; // 0.000100 USDC

        // Create account from private key
        final Account owner = testAccount;

        // "10" = 0.0000001 (or similar)
        final String txId = tokenManager.transfer(
                owner,
                source,
                destination,
                USDC_TOKEN_MINT,
                tokenAmount
        );

        assertNotNull(txId);
    }

    @Test
    @Ignore
    public void transferCheckedTest() {
        final PublicKey source = usdcSource; // Private key's USDC token account
        final PublicKey destination = solDestination;

        /*
            amount = "0.0001" usdc
            amount = 100
            decimals = 6
         */

        final long tokenAmount = 100;
        final byte decimals = 6;

        // Create account from private key
        final Account owner = testAccount;

        final String txId = tokenManager.transferCheckedToSolAddress(
                owner,
                source,
                destination,
                USDC_TOKEN_MINT,
                tokenAmount,
                decimals
        );

        // TODO - actually verify something
        assertNotNull(txId);
    }

    @Test
    @Ignore
    public void initializeAccountTest() {
        final Account owner = testAccount;
        final Account newAccount = new Account();
        final String txId = tokenManager.initializeAccount(
                newAccount,
                USDC_TOKEN_MINT,
                owner
        );

        // TODO - actually verify something
        assertNotNull(txId);
        System.out.println(testAccount.getPublicKey().toBase58());
    }

    @Test
    @Ignore
    public void getConfirmedTransactionTest() throws RpcException {
        String txId = "46VcVPoecvVASnX9vHEZLA8JMS6BVXhvMMhqtGBcn9eg4bHehK6uA2icuTjwjWLZxwfxdT2z1CqYxCHHvjorvWDi";
        ConfirmedTransaction confirmedTransaction = client.getApi().getConfirmedTransaction(txId);

        if (confirmedTransaction != null) {
            LOGGER.info(String.format("Tx: %s", confirmedTransaction));
        }
    }

<<<<<<< HEAD
    @Test
    public void getConfirmedBlockTest() throws RpcException {
        ConfirmedBlock block = this.client.getApi().getConfirmedBlock(74953539);
        assertEquals(74953538, block.getParentSlot());
=======
    @Ignore
    @Test
    public void getBlockTest() throws RpcException {
        Block block = this.client.getApi().getBlock(74953539);
        assertEquals("74953539", block.getBlockHeight());
>>>>>>> 2663375c
    }
}<|MERGE_RESOLUTION|>--- conflicted
+++ resolved
@@ -498,17 +498,16 @@
         }
     }
 
-<<<<<<< HEAD
     @Test
     public void getConfirmedBlockTest() throws RpcException {
         ConfirmedBlock block = this.client.getApi().getConfirmedBlock(74953539);
         assertEquals(74953538, block.getParentSlot());
-=======
+    }
+
     @Ignore
     @Test
     public void getBlockTest() throws RpcException {
         Block block = this.client.getApi().getBlock(74953539);
         assertEquals("74953539", block.getBlockHeight());
->>>>>>> 2663375c
     }
 }